--- conflicted
+++ resolved
@@ -323,13 +323,8 @@
 						},
 					},
 					handlers: []MiddlewareHandler{
-<<<<<<< HEAD
-						Static{
-							StatusCode: strconv.Itoa(http.StatusTemporaryRedirect), // TODO: use permanent redirect instead
-=======
 						StaticResponse{
 							StatusCode: weakString(strconv.Itoa(http.StatusTemporaryRedirect)), // TODO: use permanent redirect instead
->>>>>>> eb8625f7
 							Headers: http.Header{
 								"Location":   []string{redirTo},
 								"Connection": []string{"close"},
