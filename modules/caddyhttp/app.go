// Copyright 2015 Matthew Holt and The Caddy Authors
//
// Licensed under the Apache License, Version 2.0 (the "License");
// you may not use this file except in compliance with the License.
// You may obtain a copy of the License at
//
//     http://www.apache.org/licenses/LICENSE-2.0
//
// Unless required by applicable law or agreed to in writing, software
// distributed under the License is distributed on an "AS IS" BASIS,
// WITHOUT WARRANTIES OR CONDITIONS OF ANY KIND, either express or implied.
// See the License for the specific language governing permissions and
// limitations under the License.

package caddyhttp

import (
	"context"
	"crypto/tls"
	"fmt"
	"net/http"
	"strconv"
	"sync"
	"time"

	"github.com/caddyserver/caddy/v2"
	"github.com/caddyserver/caddy/v2/modules/caddytls"
	"github.com/lucas-clemente/quic-go/http3"
	"go.uber.org/zap"
	"golang.org/x/net/http2"
	"golang.org/x/net/http2/h2c"
)

func init() {
	caddy.RegisterModule(App{})
}

// App is a robust, production-ready HTTP server.
//
// HTTPS is enabled by default if host matchers with qualifying names are used
// in any of routes; certificates are automatically provisioned and renewed.
// Additionally, automatic HTTPS will also enable HTTPS for servers that listen
// only on the HTTPS port but which do not have any TLS connection policies
// defined by adding a good, default TLS connection policy.
//
// In HTTP routes, additional placeholders are available (replace any `*`):
//
// Placeholder | Description
// ------------|---------------
// `{http.request.body}` | The request body (⚠️ inefficient; use only for debugging)
// `{http.request.cookie.*}` | HTTP request cookie
// `{http.request.duration}` | Time up to now spent handling the request (after decoding headers from client)
// `{http.request.duration_ms}` | Same as 'duration', but in milliseconds.
// `{http.request.uuid}` | The request unique identifier
// `{http.request.header.*}` | Specific request header field
// `{http.request.host.labels.*}` | Request host labels (0-based from right); e.g. for foo.example.com: 0=com, 1=example, 2=foo
// `{http.request.host}` | The host part of the request's Host header
// `{http.request.hostport}` | The host and port from the request's Host header
// `{http.request.method}` | The request method
// `{http.request.orig_method}` | The request's original method
// `{http.request.orig_uri.path.dir}` | The request's original directory
// `{http.request.orig_uri.path.file}` | The request's original filename
// `{http.request.orig_uri.path}` | The request's original path
// `{http.request.orig_uri.query}` | The request's original query string (without `?`)
// `{http.request.orig_uri}` | The request's original URI
// `{http.request.port}` | The port part of the request's Host header
// `{http.request.proto}` | The protocol of the request
// `{http.request.remote.host}` | The host part of the remote client's address
// `{http.request.remote.port}` | The port part of the remote client's address
// `{http.request.remote}` | The address of the remote client
// `{http.request.scheme}` | The request scheme
// `{http.request.tls.version}` | The TLS version name
// `{http.request.tls.cipher_suite}` | The TLS cipher suite
// `{http.request.tls.resumed}` | The TLS connection resumed a previous connection
// `{http.request.tls.proto}` | The negotiated next protocol
// `{http.request.tls.proto_mutual}` | The negotiated next protocol was advertised by the server
// `{http.request.tls.server_name}` | The server name requested by the client, if any
// `{http.request.tls.client.fingerprint}` | The SHA256 checksum of the client certificate
// `{http.request.tls.client.public_key}` | The public key of the client certificate.
// `{http.request.tls.client.public_key_sha256}` | The SHA256 checksum of the client's public key.
// `{http.request.tls.client.certificate_pem}` | The PEM-encoded value of the certificate.
// `{http.request.tls.client.certificate_der_base64}` | The base64-encoded value of the certificate.
// `{http.request.tls.client.issuer}` | The issuer DN of the client certificate
// `{http.request.tls.client.serial}` | The serial number of the client certificate
// `{http.request.tls.client.subject}` | The subject DN of the client certificate
// `{http.request.tls.client.san.dns_names.*}` | SAN DNS names(index optional)
// `{http.request.tls.client.san.emails.*}` | SAN email addresses (index optional)
// `{http.request.tls.client.san.ips.*}` | SAN IP addresses (index optional)
// `{http.request.tls.client.san.uris.*}` | SAN URIs (index optional)
// `{http.request.uri.path.*}` | Parts of the path, split by `/` (0-based from left)
// `{http.request.uri.path.dir}` | The directory, excluding leaf filename
// `{http.request.uri.path.file}` | The filename of the path, excluding directory
// `{http.request.uri.path}` | The path component of the request URI
// `{http.request.uri.query.*}` | Individual query string value
// `{http.request.uri.query}` | The query string (without `?`)
// `{http.request.uri}` | The full request URI
// `{http.response.header.*}` | Specific response header field
// `{http.vars.*}` | Custom variables in the HTTP handler chain
// `{http.shutting_down}` | True if the HTTP app is shutting down
// `{http.time_until_shutdown}` | Time until HTTP server shutdown, if scheduled
type App struct {
	// HTTPPort specifies the port to use for HTTP (as opposed to HTTPS),
	// which is used when setting up HTTP->HTTPS redirects or ACME HTTP
	// challenge solvers. Default: 80.
	HTTPPort int `json:"http_port,omitempty"`

	// HTTPSPort specifies the port to use for HTTPS, which is used when
	// solving the ACME TLS-ALPN challenges, or whenever HTTPS is needed
	// but no specific port number is given. Default: 443.
	HTTPSPort int `json:"https_port,omitempty"`

	// GracePeriod is how long to wait for active connections when shutting
	// down the servers. During the grace period, no new connections are
	// accepted, idle connections are closed, and active connections will
	// be given the full length of time to become idle and close.
	// Once the grace period is over, connections will be forcefully closed.
	// If zero, the grace period is eternal. Default: 0.
	GracePeriod caddy.Duration `json:"grace_period,omitempty"`

	// ShutdownDelay is how long to wait before initiating the grace
	// period. When this app is stopping (e.g. during a config reload or
	// process exit), all servers will be shut down. Normally this immediately
	// initiates the grace period. However, if this delay is configured, servers
	// will not be shut down until the delay is over. During this time, servers
	// continue to function normally and allow new connections. At the end, the
	// grace period will begin. This can be useful to allow downstream load
	// balancers time to move this instance out of the rotation without hiccups.
	//
	// When shutdown has been scheduled, placeholders {http.shutting_down} (bool)
	// and {http.time_until_shutdown} (duration) may be useful for health checks.
	ShutdownDelay caddy.Duration `json:"shutdown_delay,omitempty"`

	// Servers is the list of servers, keyed by arbitrary names chosen
	// at your discretion for your own convenience; the keys do not
	// affect functionality.
	Servers map[string]*Server `json:"servers,omitempty"`

	ctx    caddy.Context
	logger *zap.Logger
	tlsApp *caddytls.TLS

	// used temporarily between phases 1 and 2 of auto HTTPS
	allCertDomains []string
}

// CaddyModule returns the Caddy module information.
func (App) CaddyModule() caddy.ModuleInfo {
	return caddy.ModuleInfo{
		ID:  "http",
		New: func() caddy.Module { return new(App) },
	}
}

// Provision sets up the app.
func (app *App) Provision(ctx caddy.Context) error {
	// store some references
	tlsAppIface, err := ctx.App("tls")
	if err != nil {
		return fmt.Errorf("getting tls app: %v", err)
	}
	app.tlsApp = tlsAppIface.(*caddytls.TLS)
	app.ctx = ctx
	app.logger = ctx.Logger(app)

	repl := caddy.NewReplacer()

	// this provisions the matchers for each route,
	// and prepares auto HTTP->HTTPS redirects, and
	// is required before we provision each server
	err = app.automaticHTTPSPhase1(ctx, repl)
	if err != nil {
		return err
	}

	// prepare each server
	for srvName, srv := range app.Servers {
		srv.name = srvName
		srv.tlsApp = app.tlsApp
		srv.logger = app.logger.Named("log")
		srv.errorLogger = app.logger.Named("log.error")
		srv.shutdownAtMu = new(sync.RWMutex)

		// only enable access logs if configured
		if srv.Logs != nil {
			srv.accessLogger = app.logger.Named("log.access")
		}

		// if not explicitly configured by the user, disallow TLS
		// client auth bypass (domain fronting) which could
		// otherwise be exploited by sending an unprotected SNI
		// value during a TLS handshake, then putting a protected
		// domain in the Host header after establishing connection;
		// this is a safe default, but we allow users to override
		// it for example in the case of running a proxy where
		// domain fronting is desired and access is not restricted
		// based on hostname
		if srv.StrictSNIHost == nil && srv.hasTLSClientAuth() {
			app.logger.Warn("enabling strict SNI-Host enforcement because TLS client auth is configured",
				zap.String("server_id", srvName),
			)
			trueBool := true
			srv.StrictSNIHost = &trueBool
		}

		// process each listener address
		for i := range srv.Listen {
			lnOut, err := repl.ReplaceOrErr(srv.Listen[i], true, true)
			if err != nil {
				return fmt.Errorf("server %s, listener %d: %v",
					srvName, i, err)
			}
			srv.Listen[i] = lnOut
		}

		// set up each listener modifier
		if srv.ListenerWrappersRaw != nil {
			vals, err := ctx.LoadModule(srv, "ListenerWrappersRaw")
			if err != nil {
				return fmt.Errorf("loading listener wrapper modules: %v", err)
			}
			var hasTLSPlaceholder bool
			for i, val := range vals.([]any) {
				if _, ok := val.(*tlsPlaceholderWrapper); ok {
					if i == 0 {
						// putting the tls placeholder wrapper first is nonsensical because
						// that is the default, implicit setting: without it, all wrappers
						// will go after the TLS listener anyway
						return fmt.Errorf("it is unnecessary to specify the TLS listener wrapper in the first position because that is the default")
					}
					if hasTLSPlaceholder {
						return fmt.Errorf("TLS listener wrapper can only be specified once")
					}
					hasTLSPlaceholder = true
				}
				srv.listenerWrappers = append(srv.listenerWrappers, val.(caddy.ListenerWrapper))
			}
			// if any wrappers were configured but the TLS placeholder wrapper is
			// absent, prepend it so all defined wrappers come after the TLS
			// handshake; this simplifies logic when starting the server, since we
			// can simply assume the TLS placeholder will always be there
			if !hasTLSPlaceholder && len(srv.listenerWrappers) > 0 {
				srv.listenerWrappers = append([]caddy.ListenerWrapper{new(tlsPlaceholderWrapper)}, srv.listenerWrappers...)
			}
		}

		// pre-compile the primary handler chain, and be sure to wrap it in our
		// route handler so that important security checks are done, etc.
		primaryRoute := emptyHandler
		if srv.Routes != nil {
			err := srv.Routes.ProvisionHandlers(ctx)
			if err != nil {
				return fmt.Errorf("server %s: setting up route handlers: %v", srvName, err)
			}
			primaryRoute = srv.Routes.Compile(emptyHandler)
		}
		srv.primaryHandlerChain = srv.wrapPrimaryRoute(primaryRoute)

		// pre-compile the error handler chain
		if srv.Errors != nil {
			err := srv.Errors.Routes.Provision(ctx)
			if err != nil {
				return fmt.Errorf("server %s: setting up server error handling routes: %v", srvName, err)
			}
			srv.errorHandlerChain = srv.Errors.Routes.Compile(errorEmptyHandler)
		}

		// prepare the TLS connection policies
		err = srv.TLSConnPolicies.Provision(ctx)
		if err != nil {
			return fmt.Errorf("server %s: setting up TLS connection policies: %v", srvName, err)
		}

		// if there is no idle timeout, set a sane default; users have complained
		// before that aggressive CDNs leave connections open until the server
		// closes them, so if we don't close them it leads to resource exhaustion
		if srv.IdleTimeout == 0 {
			srv.IdleTimeout = defaultIdleTimeout
		}
	}

	return nil
}

// Validate ensures the app's configuration is valid.
func (app *App) Validate() error {
	// each server must use distinct listener addresses
	lnAddrs := make(map[string]string)
	for srvName, srv := range app.Servers {
		for _, addr := range srv.Listen {
			listenAddr, err := caddy.ParseNetworkAddress(addr)
			if err != nil {
				return fmt.Errorf("invalid listener address '%s': %v", addr, err)
			}
			// check that every address in the port range is unique to this server;
			// we do not use <= here because PortRangeSize() adds 1 to EndPort for us
			for i := uint(0); i < listenAddr.PortRangeSize(); i++ {
				addr := caddy.JoinNetworkAddress(listenAddr.Network, listenAddr.Host, strconv.Itoa(int(listenAddr.StartPort+i)))
				if sn, ok := lnAddrs[addr]; ok {
					return fmt.Errorf("server %s: listener address repeated: %s (already claimed by server '%s')", srvName, addr, sn)
				}
				lnAddrs[addr] = srvName
			}
		}
	}
	return nil
}

// Start runs the app. It finishes automatic HTTPS if enabled,
// including management of certificates.
func (app *App) Start() error {
	// get a logger compatible with http.Server
	serverLogger, err := zap.NewStdLogAt(app.logger.Named("stdlib"), zap.DebugLevel)
	if err != nil {
		return fmt.Errorf("failed to set up server logger: %v", err)
	}

	for srvName, srv := range app.Servers {
		srv.server = &http.Server{
			ReadTimeout:       time.Duration(srv.ReadTimeout),
			ReadHeaderTimeout: time.Duration(srv.ReadHeaderTimeout),
			WriteTimeout:      time.Duration(srv.WriteTimeout),
			IdleTimeout:       time.Duration(srv.IdleTimeout),
			MaxHeaderBytes:    srv.MaxHeaderBytes,
			Handler:           srv,
			ErrorLog:          serverLogger,
		}
		tlsCfg := srv.TLSConnPolicies.TLSConfig(app.ctx)

		// enable h2c if configured
		if srv.AllowH2C {
			h2server := &http2.Server{
				IdleTimeout: time.Duration(srv.IdleTimeout),
			}
			srv.server.Handler = h2c.NewHandler(srv, h2server)
		}

		for _, lnAddr := range srv.Listen {
			listenAddr, err := caddy.ParseNetworkAddress(lnAddr)
			if err != nil {
				return fmt.Errorf("%s: parsing listen address '%s': %v", srvName, lnAddr, err)
			}
			srv.addresses = append(srv.addresses, listenAddr)

			for portOffset := uint(0); portOffset < listenAddr.PortRangeSize(); portOffset++ {
				// create the listener for this socket
				hostport := listenAddr.JoinHostPort(portOffset)
				ln, err := caddy.Listen(listenAddr.Network, hostport)
				if err != nil {
					return fmt.Errorf("%s: listening on %s: %v", listenAddr.Network, hostport, err)
				}

				// wrap listener before TLS (up to the TLS placeholder wrapper)
				var lnWrapperIdx int
				for i, lnWrapper := range srv.listenerWrappers {
					if _, ok := lnWrapper.(*tlsPlaceholderWrapper); ok {
						lnWrapperIdx = i + 1 // mark the next wrapper's spot
						break
					}
					ln = lnWrapper.WrapListener(ln)
				}

				// enable TLS if there is a policy and if this is not the HTTP port
				useTLS := len(srv.TLSConnPolicies) > 0 && int(listenAddr.StartPort+portOffset) != app.httpPort()
				if useTLS {
					// create TLS listener
					ln = tls.NewListener(ln, tlsCfg)

					// TODO: HTTP/3 support is experimental for now
					if srv.ExperimentalHTTP3 {
						if srv.h3server == nil {
							srv.h3server = &http3.Server{
								Handler:        srv,
								TLSConfig:      tlsCfg,
								MaxHeaderBytes: srv.MaxHeaderBytes,
							}
						}

						app.logger.Info("enabling experimental HTTP/3 listener", zap.String("addr", hostport))
						h3ln, err := caddy.ListenQUIC(hostport, tlsCfg)
						if err != nil {
							return fmt.Errorf("getting HTTP/3 QUIC listener: %v", err)
						}

						//nolint:errcheck
						go srv.h3server.ServeListener(h3ln)
					}
				}

				// finish wrapping listener where we left off before TLS
				for i := lnWrapperIdx; i < len(srv.listenerWrappers); i++ {
					ln = srv.listenerWrappers[i].WrapListener(ln)
				}

				// if binding to port 0, the OS chooses a port for us;
				// but the user won't know the port unless we print it
				if listenAddr.StartPort == 0 && listenAddr.EndPort == 0 {
					app.logger.Info("port 0 listener",
						zap.String("input_address", lnAddr),
						zap.String("actual_address", ln.Addr().String()),
					)
				}

				app.logger.Debug("starting server loop",
					zap.String("address", ln.Addr().String()),
					zap.Bool("http3", srv.ExperimentalHTTP3),
					zap.Bool("tls", useTLS),
				)

				srv.listeners = append(srv.listeners, ln)

				//nolint:errcheck
				go srv.server.Serve(ln)
			}
		}
	}

	// finish automatic HTTPS by finally beginning
	// certificate management
	err = app.automaticHTTPSPhase2()
	if err != nil {
		return fmt.Errorf("finalizing automatic HTTPS: %v", err)
	}

	return nil
}

// Stop gracefully shuts down the HTTP server.
func (app *App) Stop() error {
	ctx := context.Background()

	// see if any listeners in our config will be closing or if they are continuing
	// hrough a reload; because if any are closing, we will enforce shutdown delay
	var delay bool
	scheduledTime := time.Now().Add(time.Duration(app.ShutdownDelay))
	if app.ShutdownDelay > 0 {
		for _, server := range app.Servers {
			for _, na := range server.addresses {
				for _, addr := range na.Expand() {
					if caddy.ListenerUsage(addr.Network, addr.JoinHostPort(0)) < 2 {
						app.logger.Debug("listener closing and shutdown delay is configured", zap.String("address", addr.String()))
						server.shutdownAtMu.Lock()
						server.shutdownAt = scheduledTime
						server.shutdownAtMu.Unlock()
						delay = true
					} else {
						app.logger.Debug("shutdown delay configured but listener will remain open", zap.String("address", addr.String()))
					}
				}
			}
		}
	}

	// honor scheduled/delayed shutdown time
	if delay {
		app.logger.Debug("shutdown scheduled",
			zap.Duration("delay_duration", time.Duration(app.ShutdownDelay)),
			zap.Time("time", scheduledTime))
		time.Sleep(time.Duration(app.ShutdownDelay))
	}

	// enforce grace period if configured
	if app.GracePeriod > 0 {
		var cancel context.CancelFunc
		ctx, cancel = context.WithTimeout(ctx, time.Duration(app.GracePeriod))
		defer cancel()
		app.logger.Debug("servers shutting down; grace period initiated", zap.Duration("duration", time.Duration(app.GracePeriod)))
	} else {
		app.logger.Debug("servers shutting down with eternal grace period")
	}

	// shut down servers
	for _, server := range app.Servers {
		if err := server.server.Shutdown(ctx); err != nil {
			app.logger.Error("server shutdown",
				zap.Error(err),
				zap.Strings("addresses", server.Listen))
		}
<<<<<<< HEAD
	}
	for i, s := range app.h3servers {
		// TODO: CloseGracefully, once implemented upstream
		// (see https://github.com/lucas-clemente/quic-go/issues/2103)
		if err := s.Close(); err != nil {
			app.logger.Error("HTTP/3 server shutdown",
				zap.Error(err),
				zap.Int("index", i))
=======

		if server.h3server != nil {
			// TODO: CloseGracefully, once implemented upstream (see https://github.com/lucas-clemente/quic-go/issues/2103)
			if err := server.h3server.Close(); err != nil {
				app.logger.Error("HTTP/3 server shutdown",
					zap.Error(err),
					zap.Strings("addresses", server.Listen))
			}
>>>>>>> 1960a0dc
		}
	}

	return nil
}

func (app *App) httpPort() int {
	if app.HTTPPort == 0 {
		return DefaultHTTPPort
	}
	return app.HTTPPort
}

func (app *App) httpsPort() int {
	if app.HTTPSPort == 0 {
		return DefaultHTTPSPort
	}
	return app.HTTPSPort
}

// defaultIdleTimeout is the default HTTP server timeout
// for closing idle connections; useful to avoid resource
// exhaustion behind hungry CDNs, for example (we've had
// several complaints without this).
const defaultIdleTimeout = caddy.Duration(5 * time.Minute)

// Interface guards
var (
	_ caddy.App         = (*App)(nil)
	_ caddy.Provisioner = (*App)(nil)
	_ caddy.Validator   = (*App)(nil)
)<|MERGE_RESOLUTION|>--- conflicted
+++ resolved
@@ -475,16 +475,6 @@
 				zap.Error(err),
 				zap.Strings("addresses", server.Listen))
 		}
-<<<<<<< HEAD
-	}
-	for i, s := range app.h3servers {
-		// TODO: CloseGracefully, once implemented upstream
-		// (see https://github.com/lucas-clemente/quic-go/issues/2103)
-		if err := s.Close(); err != nil {
-			app.logger.Error("HTTP/3 server shutdown",
-				zap.Error(err),
-				zap.Int("index", i))
-=======
 
 		if server.h3server != nil {
 			// TODO: CloseGracefully, once implemented upstream (see https://github.com/lucas-clemente/quic-go/issues/2103)
@@ -493,7 +483,6 @@
 					zap.Error(err),
 					zap.Strings("addresses", server.Listen))
 			}
->>>>>>> 1960a0dc
 		}
 	}
 
